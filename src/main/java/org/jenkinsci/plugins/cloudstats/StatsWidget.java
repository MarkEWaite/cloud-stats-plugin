/*
 * The MIT License (MIT)
 *
 * Copyright (c) 2016 Red Hat, Inc.
 *
 * Permission is hereby granted, free of charge, to any person obtaining a copy
 * of this software and associated documentation files (the "Software"), to deal
 * in the Software without restriction, including without limitation the rights
 * to use, copy, modify, merge, publish, distribute, sublicense, and/or sell
 * copies of the Software, and to permit persons to whom the Software is
 * furnished to do so, subject to the following conditions:
 *
 * The above copyright notice and this permission notice shall be included in
 * all copies or substantial portions of the Software.
 *
 * THE SOFTWARE IS PROVIDED "AS IS", WITHOUT WARRANTY OF ANY KIND, EXPRESS OR
 * IMPLIED, INCLUDING BUT NOT LIMITED TO THE WARRANTIES OF MERCHANTABILITY,
 * FITNESS FOR A PARTICULAR PURPOSE AND NONINFRINGEMENT. IN NO EVENT SHALL THE
 * AUTHORS OR COPYRIGHT HOLDERS BE LIABLE FOR ANY CLAIM, DAMAGES OR OTHER
 * LIABILITY, WHETHER IN AN ACTION OF CONTRACT, TORT OR OTHERWISE, ARISING FROM,
 * OUT OF OR IN CONNECTION WITH THE SOFTWARE OR THE USE OR OTHER DEALINGS IN
 * THE SOFTWARE.
 */
package org.jenkinsci.plugins.cloudstats;

import hudson.Extension;
<<<<<<< HEAD
import hudson.plugins.extendedread.SystemReadPermission;
=======
>>>>>>> 1faeb7fc
import hudson.widgets.Widget;
import jenkins.model.Jenkins;
import org.kohsuke.accmod.Restricted;
import org.kohsuke.accmod.restrictions.DoNotUse;

/**
 * @author ogondza.
 */
@Restricted(DoNotUse.class) @Extension(ordinal = 300) // Above queue
public class StatsWidget extends Widget {

    public boolean isDisplayed() {
<<<<<<< HEAD
        Jenkins instance = Jenkins.get();
        //Move to Jenkins.SYSTEM_READ when baseline is above 2.222
        return instance != null && !instance.clouds.isEmpty() && instance.hasPermission(SystemReadPermission.SYSTEM_READ);
=======
        Jenkins instance = Jenkins.getInstance();
        return !instance.clouds.isEmpty() && instance.hasPermission(Jenkins.ADMINISTER);
>>>>>>> 1faeb7fc
    }
}<|MERGE_RESOLUTION|>--- conflicted
+++ resolved
@@ -24,10 +24,7 @@
 package org.jenkinsci.plugins.cloudstats;
 
 import hudson.Extension;
-<<<<<<< HEAD
 import hudson.plugins.extendedread.SystemReadPermission;
-=======
->>>>>>> 1faeb7fc
 import hudson.widgets.Widget;
 import jenkins.model.Jenkins;
 import org.kohsuke.accmod.Restricted;
@@ -40,13 +37,8 @@
 public class StatsWidget extends Widget {
 
     public boolean isDisplayed() {
-<<<<<<< HEAD
         Jenkins instance = Jenkins.get();
         //Move to Jenkins.SYSTEM_READ when baseline is above 2.222
-        return instance != null && !instance.clouds.isEmpty() && instance.hasPermission(SystemReadPermission.SYSTEM_READ);
-=======
-        Jenkins instance = Jenkins.getInstance();
-        return !instance.clouds.isEmpty() && instance.hasPermission(Jenkins.ADMINISTER);
->>>>>>> 1faeb7fc
+        return !instance.clouds.isEmpty() && instance.hasPermission(SystemReadPermission.SYSTEM_READ);
     }
 }