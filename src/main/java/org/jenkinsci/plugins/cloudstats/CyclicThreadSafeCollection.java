--- conflicted
+++ resolved
@@ -26,7 +26,6 @@
 import javax.annotation.Nonnegative;
 import javax.annotation.Nonnull;
 import javax.annotation.concurrent.ThreadSafe;
-import java.lang.reflect.Array;
 import java.util.Arrays;
 import java.util.Collection;
 import java.util.Iterator;
@@ -57,12 +56,7 @@
     public CyclicThreadSafeCollection(int capacity) {
         if (capacity < 0) throw new IllegalArgumentException("Capacity must be non-negative");
 
-<<<<<<< HEAD
-        //noinspection unchecked
-        this.data = (E[]) new Object[capacity];
-=======
-        this.data = CyclicThreadSafeCollection.<E>newArray(capacity);
->>>>>>> 20ed8042
+        this.data = CyclicThreadSafeCollection.newArray(capacity);
     }
 
     @Override
@@ -143,12 +137,9 @@
 
     @Override
     public @Nonnull E[] toArray() {
-<<<<<<< HEAD
-        //noinspection unchecked
-        return toArray((E[]) new Object[0]);
-=======
-        return toArray(CyclicThreadSafeCollection.<E>newArray(0));
->>>>>>> 20ed8042
+        synchronized (data) { // size() and toArray() needs to be consistent
+            return toArray(CyclicThreadSafeCollection.<E>newArray(size()));
+        }
     }
 
     @SuppressWarnings("SuspiciousSystemArraycopy")
@@ -157,12 +148,7 @@
         synchronized (data) {
             int size = size();
             if (ret.length < size) {
-<<<<<<< HEAD
-                //noinspection unchecked
-                ret = (T[]) new Object[size];
-=======
-                ret = CyclicThreadSafeCollection.<T>newArray(size);
->>>>>>> 20ed8042
+                ret = CyclicThreadSafeCollection.newArray(size);
             } else if (ret.length > size) {
                 // javadoc: If this collection fits in the specified array with room to spare
                 // (i.e., the array has more elements than this collection), the element
