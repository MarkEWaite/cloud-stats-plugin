/*
 * The MIT License (MIT)
 *
 * Copyright (c) 2016 Red Hat, Inc.
 *
 * Permission is hereby granted, free of charge, to any person obtaining a copy
 * of this software and associated documentation files (the "Software"), to deal
 * in the Software without restriction, including without limitation the rights
 * to use, copy, modify, merge, publish, distribute, sublicense, and/or sell
 * copies of the Software, and to permit persons to whom the Software is
 * furnished to do so, subject to the following conditions:
 *
 * The above copyright notice and this permission notice shall be included in
 * all copies or substantial portions of the Software.
 *
 * THE SOFTWARE IS PROVIDED "AS IS", WITHOUT WARRANTY OF ANY KIND, EXPRESS OR
 * IMPLIED, INCLUDING BUT NOT LIMITED TO THE WARRANTIES OF MERCHANTABILITY,
 * FITNESS FOR A PARTICULAR PURPOSE AND NONINFRINGEMENT. IN NO EVENT SHALL THE
 * AUTHORS OR COPYRIGHT HOLDERS BE LIABLE FOR ANY CLAIM, DAMAGES OR OTHER
 * LIABILITY, WHETHER IN AN ACTION OF CONTRACT, TORT OR OTHERWISE, ARISING FROM,
 * OUT OF OR IN CONNECTION WITH THE SOFTWARE OR THE USE OR OTHER DEALINGS IN
 * THE SOFTWARE.
 */

package org.jenkinsci.plugins.cloudstats;

import com.gargoylesoftware.htmlunit.Page;
import com.gargoylesoftware.htmlunit.html.HtmlAnchor;
import com.gargoylesoftware.htmlunit.html.HtmlPage;
import hudson.BulkChange;
import hudson.EnvVars;
import hudson.ExtensionList;
import hudson.Functions;
import hudson.model.Computer;
import hudson.model.Descriptor;
import hudson.model.FreeStyleBuild;
import hudson.model.FreeStyleProject;
import hudson.model.Label;
import hudson.model.LoadStatistics;
import hudson.model.Node;
import hudson.model.TaskListener;
import hudson.model.queue.QueueTaskFuture;
import hudson.security.AuthorizationStrategy;
import hudson.slaves.AbstractCloudComputer;
import hudson.slaves.AbstractCloudSlave;
import hudson.slaves.ComputerLauncher;
import hudson.slaves.NodeProperty;
import hudson.slaves.NodeProvisioner;
import hudson.slaves.RetentionStrategy;
import jenkins.model.NodeListener;
import org.junit.Before;
import org.junit.Rule;
import org.junit.Test;
import org.jvnet.hudson.test.Issue;
import org.jvnet.hudson.test.JenkinsRule;
import org.jvnet.hudson.test.recipes.LocalData;

import javax.annotation.Nonnull;
import java.io.IOException;
import java.io.ObjectStreamException;
import java.util.ArrayList;
import java.util.Collections;
import java.util.List;
import java.util.Random;
import java.util.concurrent.Callable;

import static org.hamcrest.MatcherAssert.assertThat;
import static org.hamcrest.Matchers.containsString;
import static org.hamcrest.Matchers.equalTo;
import static org.hamcrest.Matchers.not;
import static org.hamcrest.Matchers.startsWith;
import static org.jenkinsci.plugins.cloudstats.ProvisioningActivity.Phase.COMPLETED;
import static org.jenkinsci.plugins.cloudstats.ProvisioningActivity.Phase.LAUNCHING;
import static org.jenkinsci.plugins.cloudstats.ProvisioningActivity.Phase.OPERATING;
import static org.jenkinsci.plugins.cloudstats.ProvisioningActivity.Phase.PROVISIONING;
import static org.jenkinsci.plugins.cloudstats.ProvisioningActivity.Status.FAIL;
import static org.jenkinsci.plugins.cloudstats.ProvisioningActivity.Status.OK;
import static org.jenkinsci.plugins.cloudstats.ProvisioningActivity.Status.WARN;
import static org.junit.Assert.assertEquals;
import static org.junit.Assert.assertNotNull;
import static org.junit.Assert.assertNull;

/**
 * @author ogondza.
 */
public class    CloudStatisticsTest {

    public @Rule JenkinsRule j = new JenkinsRule();
    private NodeProvisioner.NodeProvisionerInvoker provisionerInvoker;

    static {
        LoadStatistics.CLOCK = 1000;
    }

    @Before
    public void before() throws Exception {
        // Pretend we are out of slaves
        j.jenkins.setNumExecutors(0);
        j.jenkins.setNodes(Collections.<Node>emptyList());

        // Do not provision when not expected
        ExtensionList<NodeProvisioner.NodeProvisionerInvoker> extensionList = j.jenkins.getExtensionList(NodeProvisioner.NodeProvisionerInvoker.class);
        provisionerInvoker = extensionList.get(0);
    }

    private void triggerProvisioning() {
        provisionerInvoker.run(); // The method first collects completed activities and then starts new ones - to start and collect it needs to be called twice.
        provisionerInvoker.run();
    }

    @Test
    public void provisionAndFail() throws Exception {
        j.createFreeStyleProject().scheduleBuild2(0);

        j.jenkins.clouds.add(new TestCloud("dummy", j, new TestCloud.ThrowException()));
        triggerProvisioning();

        ProvisioningActivity activity;
        for (;;) {
            List<ProvisioningActivity> activities = CloudStatistics.get().getActivities();
            if (activities.size() > 0) {
                activity = activities.get(0);

                if (activity.getStatus() == FAIL) break;
            }
            Thread.sleep(100);
        }

        PhaseExecution prov = activity.getPhaseExecution(PROVISIONING);
        assertEquals(FAIL, activity.getStatus());
        PhaseExecutionAttachment.ExceptionAttachment attachment = prov.getAttachments(PhaseExecutionAttachment.ExceptionAttachment.class).get(0);
        assertEquals(Functions.printThrowable(TestCloud.ThrowException.EXCEPTION), attachment.getText());
        assertEquals(FAIL, attachment.getStatus());
        assertEquals(FAIL, activity.getStatus());

        assertNotNull(activity.getPhaseExecution(COMPLETED));
    }

    @Test
    public void provisionAndLaunch() throws Exception {
        FreeStyleProject p = j.createFreeStyleProject();
        p.setAssignedLabel(Label.get("label"));
        QueueTaskFuture<FreeStyleBuild> build = p.scheduleBuild2(0);

        j.jenkins.clouds.add(new TestCloud("dummy", j, new LaunchSuccessfully()));
        triggerProvisioning();

        List<ProvisioningActivity> activities;
        for (;;) {
            activities = CloudStatistics.get().getActivities();
            if (activities.size() > 0) break;
        }
        for (ProvisioningActivity a : activities) {
            assertEquals(activities.toString(), "dummy", a.getId().getCloudName());
            assertThat(activities.toString(), a.getId().getNodeName(), startsWith("dummy-slave-"));
            assertThat(activities.toString(), a.getName(), startsWith("dummy-slave-"));
        }

        ProvisioningActivity activity = activities.get(0);
        assertNotNull(activity.getPhaseExecution(PROVISIONING));
        assertEquals(activity.getPhaseExecution(PROVISIONING).getAttachments().toString(), OK, activity.getStatus());

        // It can take a bit
        while (j.jenkins.getComputer(activity.getId().getNodeName()) == null) {
            System.out.println("Waiting for node");
            Thread.sleep(100);
        }
        Computer computer = j.jenkins.getComputer(activity.getId().getNodeName());
        assertNotNull(computer);

        while (activity.getPhaseExecution(LAUNCHING) == null) {
            System.out.println("Waiting for launch to start");
            Thread.sleep(100);
        }

        while (activity.getPhaseExecution(OPERATING) == null) {
            System.out.println("Waiting for slave to launch");
            Thread.sleep(100);
        }

        System.out.println("Waiting for slave to launch");
        computer.waitUntilOnline();
        assertNull(activity.getPhaseExecution(COMPLETED));

        System.out.println("Waiting for build to complete");
        Computer builtOn = build.get().getBuiltOn().toComputer();
        assertEquals(computer, builtOn);

        computer.doDoDelete();
        // Computer deletion can take a bit more time, wait max approx. 1m
        for (int i = 0; i < 10; i++) {
            if (activity.getPhaseExecution(COMPLETED) != null) {
                break;
            }
            Thread.sleep(100);
            detectCompletionNow();
        }

        assertEquals(OK, activity.getStatus());
<<<<<<< HEAD
        assertNotNull(activity.getCurrentPhase().toString(), activity.getPhaseExecution(COMPLETED));
=======

        assertNotNull(activity.getPhaseExecution(COMPLETED));
>>>>>>> 20ed8042
    }

    @Test
    public void ui() throws Exception {
        j.jenkins.clouds.add(new TestCloud("MyCloud"));
        j.jenkins.clouds.add(new TestCloud("PickyCloud"));

        final String EXCEPTION_MESSAGE = "Something bad happened. Something bad happened. Something bad happened. Something bad happened. Something bad happened. Something bad happened.";
        CloudStatistics cs = CloudStatistics.get();
        CloudStatistics.ProvisioningListener provisioningListener = CloudStatistics.ProvisioningListener.get();

        // When

<<<<<<< HEAD
        ProvisioningActivity.Id provisionId = new ProvisioningActivity.Id("MyCloud", "broken-template");
        provisioningListener.onStarted(provisionId);
        provisioningListener.onFailure(provisionId, new Exception(EXCEPTION_MESSAGE));
=======
        ProvisioningActivity.Id failId = new ProvisioningActivity.Id("MyCloud", "broken-template");
        provisioningListener.onStarted(failId);
        provisioningListener.onFailure(failId, new Exception(message));
>>>>>>> 20ed8042

        ProvisioningActivity.Id warnId = new ProvisioningActivity.Id("PickyCloud", null, "slave");
        provisioningListener.onStarted(warnId);
        Node slave = createTrackedSlave(warnId, j);
        ProvisioningActivity a = provisioningListener.onComplete(warnId, slave);
        final String WARNING_MESSAGE = "There is something attention worthy. There is something attention worthy.";
        a.attach(LAUNCHING, new PhaseExecutionAttachment(WARN, WARNING_MESSAGE));

        slave.toComputer().waitUntilOnline();

        ProvisioningActivity.Id okId = new ProvisioningActivity.Id("MyCloud", "working-template", "future-slave");
        provisioningListener.onStarted(okId);
        slave = createTrackedSlave(okId, j);
        provisioningListener.onComplete(okId, slave);
        slave.toComputer().waitUntilOnline();
        Thread.sleep(500);
        slave.toComputer().doDoDelete();

        Thread.sleep(500);

        // Then
        ProvisioningActivity failedToProvision = cs.getActivityFor(failId);
        assertEquals(failId, failedToProvision.getId());
        assertEquals(FAIL, failedToProvision.getStatus());
        assertEquals(null, failedToProvision.getPhaseExecution(LAUNCHING));
        assertEquals(null, failedToProvision.getPhaseExecution(OPERATING));
        assertNotNull(failedToProvision.getPhaseExecution(COMPLETED));
        PhaseExecution failedProvisioning = failedToProvision.getPhaseExecution(PROVISIONING);
        assertEquals(FAIL, failedProvisioning.getStatus());
        PhaseExecutionAttachment.ExceptionAttachment exception = (PhaseExecutionAttachment.ExceptionAttachment) failedProvisioning.getAttachments().get(0);
        assertEquals(EXCEPTION_MESSAGE, exception.getTitle());
        assertThat(exception.getText(), startsWith("java.lang.Exception: " + EXCEPTION_MESSAGE));

        JenkinsRule.WebClient wc = j.createWebClient();
        j.jenkins.setAuthorizationStrategy(AuthorizationStrategy.UNSECURED);

        Page page = wc.goTo("cloud-stats").getAnchorByHref(j.jenkins.getRootUrl() + cs.getUrl(failedToProvision, failedProvisioning, exception)).click();
        assertThat(page.getWebResponse().getContentAsString(), containsString(EXCEPTION_MESSAGE));

        ProvisioningActivity ok = cs.getActivityFor(okId);
        assertEquals(okId, ok.getId());
        assertEquals(OK, ok.getStatus());
        assertNotNull(ok.getPhaseExecution(PROVISIONING));
        assertNotNull(ok.getPhaseExecution(LAUNCHING));
        assertNotNull(ok.getPhaseExecution(OPERATING));
        assertNotNull(ok.getPhaseExecution(COMPLETED));

        ProvisioningActivity warn = cs.getActivityFor(warnId);
        assertEquals(warnId, warn.getId());
        assertEquals(WARN, warn.getStatus());
        assertNotNull(warn.getPhaseExecution(PROVISIONING));
        assertNotNull(warn.getPhaseExecution(LAUNCHING));
        assertNotNull(warn.getPhaseExecution(OPERATING));
        assertNull(warn.getPhaseExecution(COMPLETED));
        PhaseExecution warnedLaunch = warn.getPhaseExecution(LAUNCHING);
        assertEquals(WARN, warnedLaunch.getStatus());
        assertEquals(WARNING_MESSAGE, warnedLaunch.getAttachments().get(0).getTitle());

        assertEquals(CloudStatistics.get().getIndex().cloudHealth("MyCloud").getOverall().getPercentage(), 50D, 0);
        assertEquals(CloudStatistics.get().getIndex().cloudHealth("PickyCloud").getOverall().getPercentage(), 100D, 0);

        //j.interactiveBreak();
    }

    @Test
    public void renameActivity() throws Exception {
        CloudStatistics cs = CloudStatistics.get();
        CloudStatistics.ProvisioningListener l = CloudStatistics.ProvisioningListener.get();

        ProvisioningActivity.Id fixup = new ProvisioningActivity.Id("Cloud", "template", "incorrectName");
        ProvisioningActivity.Id assign = new ProvisioningActivity.Id("Cloud", "template");
        ProvisioningActivity fActivity = l.onStarted(fixup);
        ProvisioningActivity aActivity = l.onStarted(assign);

        assertEquals("incorrectName", fActivity.getName());
        assertEquals("template", aActivity.getName());

        LaunchSuccessfully.TrackedSlave fSlave = new LaunchSuccessfully.TrackedSlave(fixup, j, "correct-name");
        LaunchSuccessfully.TrackedSlave aSlave = new LaunchSuccessfully.TrackedSlave(assign, j, "Some Name");

        l.onComplete(fixup, fSlave);
        l.onComplete(assign, aSlave);

        assertEquals(fSlave.getDisplayName(), fActivity.getName());
        assertEquals(aSlave.getDisplayName(), aActivity.getName());

        // Node update
        // Until `jenkins.getNodesObject.replaceNode(..., ...);` is exposed
        j.jenkins.removeNode(aSlave);
        LaunchSuccessfully.TrackedSlave replacement = new LaunchSuccessfully.TrackedSlave(assign, j, "Updated Name");
        j.jenkins.addNode(replacement);
        NodeListener.fireOnUpdated(aSlave, replacement);

        assertEquals("Updated Name", aActivity.getName());

        // Explicit rename
        fActivity.rename("renamed");

        assertEquals("renamed", cs.getActivityFor(fixup).getName());
    }

    @Test // Single cyclic buffer ware split to active and archived activities
    @LocalData
    public void migrateToV03() throws Exception {
        CloudStatistics cs = CloudStatistics.get();
        assertEquals(2, cs.getActivities().size());
        assertEquals(1, cs.getNotCompletedActivities().size());
    }

<<<<<<< HEAD
    @Test @Issue("JENKINS-41037")
    public void modifiedWhileSerialized() throws Exception {
        final CloudStatistics cs = CloudStatistics.get();
        final CloudStatistics.ProvisioningListener l = CloudStatistics.ProvisioningListener.get();
        final ProvisioningActivity activity = l.onStarted(new ProvisioningActivity.Id("Cloud", "template", "PAOriginal"));
        final StatsModifyingAttachment blocker = new StatsModifyingAttachment(OK, "Blocker");
        Computer.threadPoolForRemoting.submit(new Callable<Object>() {
            @Override public Object call() throws Exception {
                cs.attach(activity, PROVISIONING, blocker);
                cs.persist();
                return null;
            }
        }).get();

        String serialized = cs.getConfigFile().asString();
        assertThat(serialized, not(containsString("ConcurrentModificationException")));
        assertThat(serialized, not(containsString("active class=\"linked-hash-set\"")));
        assertThat(serialized, containsString("Blocker"));
        assertThat(serialized, containsString("PAOriginal"));
        assertThat(serialized, containsString("PAModifying"));
        assertThat(serialized, containsString("active class=\"java.util.concurrent.CopyOnWriteArrayList\""));
    }

    @Test
    public void multipleAttachmentsForPhase() throws Exception {
        CloudStatistics cs = CloudStatistics.get();
        CloudStatistics.ProvisioningListener provisioningListener = CloudStatistics.ProvisioningListener.get();
=======
    @Nonnull
    private static LaunchSuccessfully.TrackedSlave createTrackedSlave(ProvisioningActivity.Id id, JenkinsRule j) throws Exception {
        LaunchSuccessfully.TrackedSlave slave = new LaunchSuccessfully.TrackedSlave(id, j, null);
        j.jenkins.addNode(slave);
        return slave;
    }
>>>>>>> 20ed8042

        ProvisioningActivity.Id pid = new ProvisioningActivity.Id("cloud", "template");
        ProvisioningActivity pa = provisioningListener.onStarted(pid);
        cs.attach(pa, PROVISIONING, new PhaseExecutionAttachment.ExceptionAttachment(OK, new Error("OKmsg")));
        cs.attach(pa, PROVISIONING, new PhaseExecutionAttachment.ExceptionAttachment(WARN, new Error("WARNmsg")));

        pa.enter(LAUNCHING);

        cs.attach(pa, LAUNCHING, new PhaseExecutionAttachment.ExceptionAttachment(WARN, new Error("WARNmsg")));
        cs.attach(pa, LAUNCHING, new PhaseExecutionAttachment.ExceptionAttachment(FAIL, new Error("FAILmsg")));

        // Attaching failure caused the activity to complete
        cs.attach(pa, COMPLETED, new PhaseExecutionAttachment.ExceptionAttachment(OK, new Error("OKmsg1")));
        cs.attach(pa, COMPLETED, new PhaseExecutionAttachment.ExceptionAttachment(OK, new Error("OKmsg2")));

        // All 6 attachments can be navigated to
        JenkinsRule.WebClient wc = j.createWebClient();
        HtmlPage csp = wc.goTo("cloud-stats");
        ArrayList<HtmlAnchor> attachments = new ArrayList<>();
        String numberedUrl = "WILL_BE_OVERRIDEN";
        for (HtmlAnchor anchor : csp.getAnchors()) {
            String href = anchor.getHrefAttribute();
            if (href.contains(Integer.toString(pa.getId().getFingerprint()))) {
                attachments.add(anchor);
                if (href.contains(":1/")) {
                    numberedUrl = href;
                }
            }
        }
        assertThat(attachments.size(), equalTo(6));
        for (HtmlAnchor attachment : attachments) {
            wc.goTo("cloud-stats");
            Page attPage = attachment.click();
            assertThat(attPage.getWebResponse().getContentAsString(), containsString("java.lang.Error"));
        }

        //noinspection deprecation
        wc.getPage(numberedUrl);
        //noinspection deprecation
        wc.getPage(numberedUrl.replaceAll(":1", ":0"));

        wc.getOptions().setThrowExceptionOnFailingStatusCode(false);
        wc.getOptions().setPrintContentOnFailingStatusCode(false);
        //noinspection deprecation
        assertEquals(404, wc.getPage(numberedUrl.replaceAll(":1", ":17")).getWebResponse().getStatusCode());
    }

    @Test
    @LocalData
    @Issue("JENKINS-41037")
    public void migrateToV010() throws Exception {
        CloudStatistics cs = CloudStatistics.get();
        ProvisioningActivity activity = cs.getActivities().iterator().next();
        assertThat(activity.getName(), equalTo("Asdf"));
        cs.persist();

        String serialized = cs.getConfigFile().asString();
        assertThat(serialized, not(containsString("active class=\"linked-hash-set\"")));
        assertThat(serialized, containsString("active class=\"java.util.concurrent.CopyOnWriteArrayList\""));
    }

    @Test
    @LocalData
    public void migrateToV013() throws Exception {
        ProvisioningActivity activity = CloudStatistics.get().getActivities().iterator().next();
        List<PhaseExecutionAttachment.ExceptionAttachment> attachments = activity.getPhaseExecution(PROVISIONING).getAttachments(PhaseExecutionAttachment.ExceptionAttachment.class);
        PhaseExecutionAttachment.ExceptionAttachment partial = attachments.get(0);
        assertThat(partial.getDisplayName(), equalTo("EXCEPTION_MESSAGE"));
        assertThat(partial.getText(), equalTo("Plugin was unable to deserialize the exception from version 0.12 or older"));

        PhaseExecutionAttachment.ExceptionAttachment full = attachments.get(1);

        final String EX_MSG = "java.lang.NullPointerException";
        assertThat(full.getDisplayName(), equalTo(EX_MSG));
        assertThat(full.getText(), startsWith(EX_MSG));

        // Extract the text on next line by platform independent impl.
        String subStr = full.getText().substring(full.getText().indexOf(EX_MSG) + EX_MSG.length());
        for (int i=0;; i++) {
            if (!Character.isWhitespace(subStr.charAt(i))) {
                subStr = subStr.substring(i);
                break;
            }
        }
        assertThat(subStr, startsWith("at org.jenkinsci.plugins.cloudstats.CloudStatisticsTest.migrateToV013"));

        CloudStatistics.get().persist();
        assertThat(CloudStatistics.get().getConfigFile().asString(), not(containsString("suppressedExceptions")));
    }

    // Test ConcurrentModificationException in CloudStatistics.save()
    @Test
    @Issue("JENKINS-49162")
    public void testConcurrentModificationException() throws Exception {
        Runnable activityProducer = new Runnable() {
            @Override
            public void run() {
                for (;;) {
                    try {
                        ProvisioningActivity activity = CloudStatistics.ProvisioningListener.get().onStarted(new ProvisioningActivity.Id("test1", null, "test1"));
                        activity.enterIfNotAlready(LAUNCHING);
                        Thread.sleep(new Random().nextInt(50));
                        activity.enterIfNotAlready(OPERATING);
                        Thread.sleep(new Random().nextInt(50));
                        activity.enterIfNotAlready(COMPLETED);
                        Thread.sleep(new Random().nextInt(50));
                    } catch (InterruptedException e) {
                        break;
                    } catch (Exception e) {
                        e.printStackTrace();
                    }

                    if (Thread.interrupted()) break;
                }
            }
        };

        Runnable activitiesSaver = new Runnable() {
            @Override
            public void run() {
                for (;;) {
                    try {
                        Thread.sleep(new Random().nextInt(100));
                        CloudStatistics.get().save();
                    } catch (InterruptedException e) {
                        break;
                    } catch (Exception e) {
                        e.printStackTrace();
                    }

                    if (Thread.interrupted()) break;
                }
            }
        };

        Runnable[] runnables = new Runnable[] {
                activityProducer, activityProducer, activityProducer, activityProducer, activityProducer,
                activityProducer, activityProducer, activityProducer, activityProducer, activityProducer,
                activityProducer, activityProducer, activityProducer, activityProducer, activityProducer,
                activityProducer, activityProducer, activityProducer, activityProducer, activityProducer,
                activitiesSaver
        };
        Thread[] threads = new Thread[runnables.length];
        try {
            for (int i = 0; i < runnables.length; i++) {
                threads[i] = new Thread(runnables[i]);
                threads[i].start();
            }

            Thread.sleep(10000);
        } catch (InterruptedException e) {
            // terminate after interrupting all children in finally
        } finally {
            for (Thread thread: threads) {
                assert thread.isAlive(); // Died with exception
                thread.interrupt();
            }
            // Avoid to return NULL from Jenkins.getInstance() (IllegalStateException)
            Thread.sleep(100);
        }
    }

    // Activity that adds another one while being written to simulate concurrent iteration and update
    private static final class StatsModifyingAttachment extends PhaseExecutionAttachment  {

        public StatsModifyingAttachment(@Nonnull ProvisioningActivity.Status status, @Nonnull String title) {
            super(status, title);
        }

        private Object writeReplace() throws ObjectStreamException {
            try {
                // Avoid saving as it is a) not related to test and b) spins infinite recursion of saving
                BulkChange bc = new BulkChange(CloudStatistics.get());
                final CloudStatistics.ProvisioningListener l = CloudStatistics.ProvisioningListener.get();
                l.onStarted(new ProvisioningActivity.Id("Cloud", "template", "PAModifying"));
                bc.abort();
            } catch (Throwable e) {
                return e;
            }
            return this;
        }
    }

    private void detectCompletionNow() throws Exception {
        j.jenkins.getExtensionList(CloudStatistics.SlaveCompletionDetector.class).get(0).doRun();
    }

    @Nonnull
    private static LaunchSuccessfully.TrackedSlave createTrackedSlave(ProvisioningActivity.Id id, JenkinsRule j) throws Exception {
        LaunchSuccessfully.TrackedSlave slave = new LaunchSuccessfully.TrackedSlave(id, j);
        j.jenkins.addNode(slave);
        return slave;
    }

    private static class LaunchSuccessfully extends TestCloud.Launcher {

        @Override
        public Node call() throws Exception {
            return createTrackedSlave(id, j);
        }

        private static final class TrackedSlave extends AbstractCloudSlave implements TrackedItem {
            private final ProvisioningActivity.Id id;

            public TrackedSlave(ProvisioningActivity.Id id, JenkinsRule j, String name) throws Exception {
                super(name == null ? id.getNodeName() : name, "dummy", j.createTmpDir().getPath(), "1", Node.Mode.NORMAL, "label", j.createComputerLauncher(new EnvVars()), RetentionStrategy.NOOP, Collections.<NodeProperty<?>>emptyList());
                this.id = id;
            }

            public TrackedSlave(
                    String name, String nodeDescription, String remoteFS, String numExecutors, Mode mode, String labelString, ComputerLauncher launcher, RetentionStrategy retentionStrategy, List<? extends NodeProperty<?>> nodeProperties, ProvisioningActivity.Id id
            ) throws IOException, Descriptor.FormException {
                super(name, nodeDescription, remoteFS, numExecutors, mode, labelString, launcher, retentionStrategy, nodeProperties);
                this.id = id;
            }

            @Override
            public AbstractCloudComputer createComputer() {
                return new TrackedComputer(this, id);
            }

            @Override
            protected void _terminate(TaskListener listener) throws IOException, InterruptedException {

            }

            @Override
            public ProvisioningActivity.Id getId() {
                return id;
            }
        }

        private static final class TrackedComputer extends AbstractCloudComputer<TrackedSlave> implements TrackedItem {

            private final ProvisioningActivity.Id id;

            public TrackedComputer(TrackedSlave slave, ProvisioningActivity.Id id) {
                super(slave);
                this.id = id;
            }

            @Override
            public ProvisioningActivity.Id getId() {
                return id;
            }
        }
    }
}<|MERGE_RESOLUTION|>--- conflicted
+++ resolved
@@ -197,12 +197,7 @@
         }
 
         assertEquals(OK, activity.getStatus());
-<<<<<<< HEAD
         assertNotNull(activity.getCurrentPhase().toString(), activity.getPhaseExecution(COMPLETED));
-=======
-
-        assertNotNull(activity.getPhaseExecution(COMPLETED));
->>>>>>> 20ed8042
     }
 
     @Test
@@ -216,15 +211,9 @@
 
         // When
 
-<<<<<<< HEAD
-        ProvisioningActivity.Id provisionId = new ProvisioningActivity.Id("MyCloud", "broken-template");
-        provisioningListener.onStarted(provisionId);
-        provisioningListener.onFailure(provisionId, new Exception(EXCEPTION_MESSAGE));
-=======
         ProvisioningActivity.Id failId = new ProvisioningActivity.Id("MyCloud", "broken-template");
         provisioningListener.onStarted(failId);
-        provisioningListener.onFailure(failId, new Exception(message));
->>>>>>> 20ed8042
+        provisioningListener.onFailure(failId, new Exception(EXCEPTION_MESSAGE));
 
         ProvisioningActivity.Id warnId = new ProvisioningActivity.Id("PickyCloud", null, "slave");
         provisioningListener.onStarted(warnId);
@@ -316,8 +305,8 @@
         j.jenkins.removeNode(aSlave);
         LaunchSuccessfully.TrackedSlave replacement = new LaunchSuccessfully.TrackedSlave(assign, j, "Updated Name");
         j.jenkins.addNode(replacement);
+
         NodeListener.fireOnUpdated(aSlave, replacement);
-
         assertEquals("Updated Name", aActivity.getName());
 
         // Explicit rename
@@ -328,13 +317,12 @@
 
     @Test // Single cyclic buffer ware split to active and archived activities
     @LocalData
-    public void migrateToV03() throws Exception {
+    public void migrateToV03() {
         CloudStatistics cs = CloudStatistics.get();
         assertEquals(2, cs.getActivities().size());
         assertEquals(1, cs.getNotCompletedActivities().size());
     }
 
-<<<<<<< HEAD
     @Test @Issue("JENKINS-41037")
     public void modifiedWhileSerialized() throws Exception {
         final CloudStatistics cs = CloudStatistics.get();
@@ -342,7 +330,7 @@
         final ProvisioningActivity activity = l.onStarted(new ProvisioningActivity.Id("Cloud", "template", "PAOriginal"));
         final StatsModifyingAttachment blocker = new StatsModifyingAttachment(OK, "Blocker");
         Computer.threadPoolForRemoting.submit(new Callable<Object>() {
-            @Override public Object call() throws Exception {
+            @Override public Object call() {
                 cs.attach(activity, PROVISIONING, blocker);
                 cs.persist();
                 return null;
@@ -362,14 +350,6 @@
     public void multipleAttachmentsForPhase() throws Exception {
         CloudStatistics cs = CloudStatistics.get();
         CloudStatistics.ProvisioningListener provisioningListener = CloudStatistics.ProvisioningListener.get();
-=======
-    @Nonnull
-    private static LaunchSuccessfully.TrackedSlave createTrackedSlave(ProvisioningActivity.Id id, JenkinsRule j) throws Exception {
-        LaunchSuccessfully.TrackedSlave slave = new LaunchSuccessfully.TrackedSlave(id, j, null);
-        j.jenkins.addNode(slave);
-        return slave;
-    }
->>>>>>> 20ed8042
 
         ProvisioningActivity.Id pid = new ProvisioningActivity.Id("cloud", "template");
         ProvisioningActivity pa = provisioningListener.onStarted(pid);
@@ -553,13 +533,13 @@
         }
     }
 
-    private void detectCompletionNow() throws Exception {
-        j.jenkins.getExtensionList(CloudStatistics.SlaveCompletionDetector.class).get(0).doRun();
+    private void detectCompletionNow() {
+        j.jenkins.getExtensionList(CloudStatistics.DanglingSlaveScavenger.class).get(0).doRun();
     }
 
     @Nonnull
     private static LaunchSuccessfully.TrackedSlave createTrackedSlave(ProvisioningActivity.Id id, JenkinsRule j) throws Exception {
-        LaunchSuccessfully.TrackedSlave slave = new LaunchSuccessfully.TrackedSlave(id, j);
+        LaunchSuccessfully.TrackedSlave slave = new LaunchSuccessfully.TrackedSlave(id, j, null);
         j.jenkins.addNode(slave);
         return slave;
     }
@@ -592,7 +572,7 @@
             }
 
             @Override
-            protected void _terminate(TaskListener listener) throws IOException, InterruptedException {
+            protected void _terminate(TaskListener listener) {
 
             }
 
