<project xmlns="http://maven.apache.org/POM/4.0.0" xmlns:xsi="http://www.w3.org/2001/XMLSchema-instance" xsi:schemaLocation="http://maven.apache.org/POM/4.0.0 http://maven.apache.org/maven-v4_0_0.xsd">
  <modelVersion>4.0.0</modelVersion>
  <parent>
    <groupId>org.jenkins-ci.plugins</groupId>
    <artifactId>plugin</artifactId>
<<<<<<< HEAD
    <version>3.57</version>
=======
    <version>3.50</version>
>>>>>>> 1faeb7fc
  </parent>

  <artifactId>cloud-stats</artifactId>
  <version>0.26-SNAPSHOT</version>
  <packaging>hpi</packaging>
  <name>Cloud Statistics Plugin</name>
  <description>Report Jenkins dynamic provisioning activities and statistics</description>
  <url>https://github.com/jenkinsci/cloud-stats-plugin</url>

  <developers>
    <developer>
      <id>olivergondza</id>
      <name>Oliver Gondža</name>
      <email>ogondza@gmail.com</email>
    </developer>
  </developers>

  <licenses>
    <license>
      <name>The MIT license</name>
      <url>https://opensource.org/licenses/MIT</url>
    </license>
  </licenses>

  <scm>
    <connection>scm:git:git://github.com/jenkinsci/cloud-stats-plugin.git</connection>
    <developerConnection>scm:git:git@github.com:jenkinsci/cloud-stats-plugin.git</developerConnection>
    <url>https://github.com/jenkinsci/cloud-stats-plugin</url>
    <tag>HEAD</tag>
  </scm>

  <dependencies>
<<<<<<< HEAD
    <dependency>
      <groupId>org.jvnet.hudson.plugins</groupId>
      <artifactId>extended-read-permission</artifactId>
      <version>3.2</version>
    </dependency>
=======
>>>>>>> 1faeb7fc
    <dependency> <!-- Needed by JTH -->
      <groupId>org.jenkins-ci.plugins</groupId>
      <artifactId>matrix-auth</artifactId>
      <version>2.3</version>
      <scope>test</scope>
    </dependency>
  </dependencies>

  <repositories>
    <repository>
      <id>repo.jenkins-ci.org</id>
      <url>https://repo.jenkins-ci.org/public/</url>
    </repository>
  </repositories>

  <pluginRepositories>
    <pluginRepository>
      <id>repo.jenkins-ci.org</id>
      <url>https://repo.jenkins-ci.org/public/</url>
    </pluginRepository>
  </pluginRepositories>

  <properties>
    <jenkins.version>2.138.4</jenkins.version>
    <java.level>8</java.level>
    <surefire.useFile>false</surefire.useFile>
<<<<<<< HEAD
    <findbugs.failOnError>false</findbugs.failOnError>
    <useBeta>true</useBeta>
=======
    <spotbugs.failOnError>false</spotbugs.failOnError>
>>>>>>> 1faeb7fc
  </properties>
</project><|MERGE_RESOLUTION|>--- conflicted
+++ resolved
@@ -3,11 +3,7 @@
   <parent>
     <groupId>org.jenkins-ci.plugins</groupId>
     <artifactId>plugin</artifactId>
-<<<<<<< HEAD
-    <version>3.57</version>
-=======
     <version>3.50</version>
->>>>>>> 1faeb7fc
   </parent>
 
   <artifactId>cloud-stats</artifactId>
@@ -40,14 +36,11 @@
   </scm>
 
   <dependencies>
-<<<<<<< HEAD
     <dependency>
       <groupId>org.jvnet.hudson.plugins</groupId>
       <artifactId>extended-read-permission</artifactId>
       <version>3.2</version>
     </dependency>
-=======
->>>>>>> 1faeb7fc
     <dependency> <!-- Needed by JTH -->
       <groupId>org.jenkins-ci.plugins</groupId>
       <artifactId>matrix-auth</artifactId>
@@ -74,11 +67,7 @@
     <jenkins.version>2.138.4</jenkins.version>
     <java.level>8</java.level>
     <surefire.useFile>false</surefire.useFile>
-<<<<<<< HEAD
-    <findbugs.failOnError>false</findbugs.failOnError>
     <useBeta>true</useBeta>
-=======
     <spotbugs.failOnError>false</spotbugs.failOnError>
->>>>>>> 1faeb7fc
   </properties>
 </project>