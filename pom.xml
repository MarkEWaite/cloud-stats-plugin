--- conflicted
+++ resolved
@@ -71,15 +71,10 @@
   </pluginRepositories>
 
   <properties>
-<<<<<<< HEAD
-    <jenkins.version>2.346.3</jenkins.version>
-=======
     <revision>0.28</revision>
     <changelist>-SNAPSHOT</changelist>
     <gitHubRepo>jenkinsci/cloud-stats-plugin</gitHubRepo>
-    <jenkins.version>2.235.1</jenkins.version>
->>>>>>> dd91b9b0
-    <java.level>8</java.level>
+    <jenkins.version>2.346.3</jenkins.version>
     <surefire.useFile>false</surefire.useFile>
     <useBeta>true</useBeta>
     <spotbugs.failOnError>false</spotbugs.failOnError>
